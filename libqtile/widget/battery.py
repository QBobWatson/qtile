import os

from .. import bar, hook, manager
import base

BAT_DIR = '/sys/class/power_supply'
CHARGING = 'Charging'
DISCHARGING = 'Discharging'
UNKNOWN = 'Unknown'


class Battery(base._TextBox):
    """
        A simple but flexible text-based battery widget.
    """
    defaults = manager.Defaults(
        ("font", "Arial", "Battery widget font"),
        ("fontsize", None, "Battery widget pixel size. Calculated if None."),
        ("padding", None, "Battery widget padding. Calculated if None."),
        ("background", "000000", "Background colour"),
        ("foreground", "ffffff", "Foreground colour"),
        ("low_foreground", "FF0000", "font when battery is low"),
        ("format", "{char} {percent:2.0%} {hour:d}:{min:02d}",
         "Display format"),
        ("battery_name", "BAT0", "ACPI name of a battery, usually BAT0"),
        ("status_file", "status", "Name of status file in"
         " /sys/class/power_supply/battery_name"),
        ("energy_now_file", "energy_now", "Name of file with the "
         "current energy in /sys/class/power_supply/battery_name"),
        ("energy_full_file", "energy_full", "Name of file with the maximum"
         " energy in /sys/class/power_supply/battery_name"),
        ("power_now_file", "power_now", "Name of file with the current"
         " power draw in /sys/class/power_supply/battery_name"),
        ("update_delay", 1, "The delay in seconds between updates"),
        ("charge_char", "^", "Character to indicate the battery is charging"),
        ("discharge_char", "V", "Character to indicate the battery"
         " is discharging")
    )

    def __init__(self, low_percentage=0.10, width=bar.CALCULATED, **config):
        base._TextBox.__init__(self, "BAT", **config)
        self.low_percentage = low_percentage

    def _configure(self, qtile, bar):
        base._TextBox._configure(self, qtile, bar)
        self.timeout_add(self.update_delay, self.update)

    def _get_info(self):
        try:
            stat = self._get_param(self.status_file)
            now = float(self._get_param(self.energy_now_file))
            full = float(self._get_param(self.energy_full_file))
            power = float(self._get_param(self.power_now_file))
        except TypeError:
            return 'Error'

<<<<<<< HEAD
        if stat == DISCHARGING:
            char = self.discharge_char
            time = now / power
        elif stat == CHARGING:
            char = self.charge_char
            time = (full - now) / power
        else:
            return 'Full'
=======
        try:
          if stat == DISCHARGING:
              char = self.discharge_char
              time = now/power
          elif stat == CHARGING:
              char = self.charge_char
              time = (full - now)/power
          else:
              return 'Full'
        except ZeroDivisonError:
          return 'Inf'
>>>>>>> ba048419

        hour = int(time)
        min = int(time * 60) % 60
        percent = now / full
        if stat == DISCHARGING and percent < self.low_percentage:
            self.layout.colour = self.low_foreground
        else:
            self.layout.colour = self.foreground
        return self.format.format(char=char,
                           percent=percent,
                           hour=hour, min=min)

    def update(self):
        ntext = self._get_info()
        if ntext != self.text:
            self.text = ntext
            self.bar.draw()
        return True

    def _get_param(self, name):
        try:
            with open(
                os.path.join(BAT_DIR, self.battery_name, name), 'r') as f:
                return f.read().strip()
        except IOError:
            if name == 'current_now':
                return 0
        except Exception:
            self.log.exception("Failed to get %s" % name)<|MERGE_RESOLUTION|>--- conflicted
+++ resolved
@@ -54,28 +54,17 @@
         except TypeError:
             return 'Error'
 
-<<<<<<< HEAD
-        if stat == DISCHARGING:
-            char = self.discharge_char
-            time = now / power
-        elif stat == CHARGING:
-            char = self.charge_char
-            time = (full - now) / power
-        else:
-            return 'Full'
-=======
         try:
-          if stat == DISCHARGING:
-              char = self.discharge_char
-              time = now/power
-          elif stat == CHARGING:
-              char = self.charge_char
-              time = (full - now)/power
-          else:
-              return 'Full'
-        except ZeroDivisonError:
-          return 'Inf'
->>>>>>> ba048419
+            if stat == DISCHARGING:
+                char = self.discharge_char
+                time = now / power
+            elif stat == CHARGING:
+                char = self.charge_char
+                time = (full - now) / power
+            else:
+                return 'Full'
+        except ZeroDivisionError:
+            return 'Inf'
 
         hour = int(time)
         min = int(time * 60) % 60
