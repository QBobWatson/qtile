--- conflicted
+++ resolved
@@ -28,15 +28,9 @@
 import sys
 import utils
 
-<<<<<<< HEAD
 import layout, bar, widget
 from manager import Screen, Key, Group
 from command import lazy
-=======
-
-class ConfigError(Exception):
-    pass
->>>>>>> 162d9945
 
 class ConfigError(Exception):
     pass
@@ -111,11 +105,9 @@
         try:
             sys.path.insert(0, os.path.dirname(self.fname))
             config = __import__(os.path.basename(self.fname)[:-3])
-            #sys.path = sys.path[1:] # XXX: is it needed?
         except Exception, v:
             raise ConfigError(str(v))
 
-<<<<<<< HEAD
         config_options = [
             "keys",
             "mouse",
@@ -129,19 +121,5 @@
         ]
 
         for option in config_options:
-            if option in globs:
-                setattr(self, option, globs[option])
-=======
-        self.screens = config.screens
-        self.layouts = config.layouts
-        self.keys = config.keys
-        self.groups = config.groups
-        self.mouse = getattr(config, "mouse", [])
-        self.follow_mouse_focus = getattr(config, "follow_mouse_focus", True)
-        self.cursor_warp = getattr(config, "cursor_warp", False)
-        self.floating_layout = getattr(config, 'floating_layout', None)
-        if self.floating_layout is None:
-            from .layout import Floating
-            self.floating_layout = Floating()
-        self.main = getattr(config, "main", None)
->>>>>>> 162d9945
+            if hasattr(config, option):
+                setattr(self, option, getattr(config, option))
