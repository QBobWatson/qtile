--- conflicted
+++ resolved
@@ -73,12 +73,9 @@
     # Really we'd want to check this Any is libqtile.backend.wayland.ImportConfig, but
     # doing so forces the import, creating a hard dependency for wlroots.
     wl_input_rules: dict[str, Any] | None
-<<<<<<< HEAD
     wl_scale_factor: float
-=======
     wl_xcursor_theme: str | None
     wl_xcursor_size: int
->>>>>>> a49ed891
 
     def __init__(self, file_path=None, **settings):
         """Create a Config() object from settings
